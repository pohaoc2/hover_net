import importlib
import random

import cv2
import numpy as np

import dataset


class Config(object):
    """
    Configuration file.
    """

    def __init__(self):
        self.seed = 10

        self.logging = True
<<<<<<< HEAD
        self.debug = False # turn on debug flag so that can trace some parallel processing problems easier
        self.type_classification = False # whether to predict the nuclear type
        # ! must use CoNSeP dataset, where nuclear type labels are available

        # TODO: the number of type and classes should be hardcoded into the dataset definition
        # denotes number of classes for nuclear type classification, 
        # plus the background class
        self.nr_types = 5
        # ! some semantic segmentation network like micronet,
        # ! nr_types will replace nr_classes if type_classification=True
        self.nr_classes = 2 # Nuclei Pixels vs Background

        # list of directories containing validation patches. 
        # For both train and valid directories, a comma separated list of directories can be used
        self.train_dir_list = ['dataset/train/Kumar/train/540x540_80x80/']
        self.valid_dir_list = ['dataset/train/Kumar/valid_diff/540x540_80x80/',
                               'dataset/train/Kumar/valid_same/540x540_80x80/']
=======

        # turn on debug flag to trace some parallel processing problems more easily
        self.debug = False 

        self.type_classification = False  # whether to predict the nuclear type- dependent on dataset!

        # determines which dataset to be used during training / inference. The appropriate class
        # is initialised in dataset.py. Refer to dataset.py for info regarding data paths. Currently 
        # implemented: 'Kumar', 'CPM17', 'CoNSeP'. If using additional datasets, an appropriate 
        # class must be added in dataset.py
        self.dataset_name = 'Kumar' 

        self.log_dir = 'logs/tmp' # log directory where checkpoints are saved
>>>>>>> 47a0b4a2

        self.shape_info = {
            'train': {
                'input_shape': [270, 270],
                'mask_shape': [80, 80],
            },
            'valid': {
                'input_shape': [270, 270],
                'mask_shape': [80, 80],
            }
        }

        # dynamically set the config file into variable
        self.model_config_file = importlib.import_module('model.opt')<|MERGE_RESOLUTION|>--- conflicted
+++ resolved
@@ -16,25 +16,6 @@
         self.seed = 10
 
         self.logging = True
-<<<<<<< HEAD
-        self.debug = False # turn on debug flag so that can trace some parallel processing problems easier
-        self.type_classification = False # whether to predict the nuclear type
-        # ! must use CoNSeP dataset, where nuclear type labels are available
-
-        # TODO: the number of type and classes should be hardcoded into the dataset definition
-        # denotes number of classes for nuclear type classification, 
-        # plus the background class
-        self.nr_types = 5
-        # ! some semantic segmentation network like micronet,
-        # ! nr_types will replace nr_classes if type_classification=True
-        self.nr_classes = 2 # Nuclei Pixels vs Background
-
-        # list of directories containing validation patches. 
-        # For both train and valid directories, a comma separated list of directories can be used
-        self.train_dir_list = ['dataset/train/Kumar/train/540x540_80x80/']
-        self.valid_dir_list = ['dataset/train/Kumar/valid_diff/540x540_80x80/',
-                               'dataset/train/Kumar/valid_same/540x540_80x80/']
-=======
 
         # turn on debug flag to trace some parallel processing problems more easily
         self.debug = False 
@@ -48,7 +29,6 @@
         self.dataset_name = 'Kumar' 
 
         self.log_dir = 'logs/tmp' # log directory where checkpoints are saved
->>>>>>> 47a0b4a2
 
         self.shape_info = {
             'train': {
